# -*- coding: utf-8 -*-

"""
Communication with a Thymio robot.
"""

import logging
from importlib.resources import as_file, files

from tdmclient import ClientAsync, aw

logger = logging.getLogger(__name__)


class Thymio:
    """
    Manage a connection to a Thymio.
    """

    def __init__(self, start: bool = True):
        self.client = None
        self.node = None
        if start:
            self.get_node()
            self.start()

    def get_node(self) -> None:
        """
        Start communication with a Thymio.
        """
        if not self.client:
            self.client = ClientAsync()

        self.node = aw(self.client.wait_for_node())

    def start(self, program=None) -> None:
        """
        Register events and program with a Thymio.
        """
        if self.node:
            aw(self.node.lock())
            aw(
                self.node.register_events(
                    [
                        ("camera.detect", 5),
                        ("camera.thing", 60),
                        ("camera.lane", 3),
                        ("command", 1),
                        ("A_sound_system", 1),
                        ("M_motor_left", 1),
                        ("M_motor_right", 1),
                        ("Q_add_motion", 4),
                        ("Q_cancel_motion", 1),
                        ("Q_reset", 0),
                    ]
                )
            )
            aw(self.node.set_scratchpad(self.aseba_program(program)))
            if (r := aw(self.node.compile(self.aseba_program(program)))) is None:
                self.run()
            else:
                logger.warning("CAN'T RUN AESL: error %d", r)
        else:
            logger.warning("Init_thymio: NO NODE")

    def run(self) -> None:
        """
        Run program on a Thymio.
        """
        if self.node:
            aw(self.node.lock())
            aw(self.node.run())
            logger.info("RUNNING AESL")

    def events(self, events: dict) -> None:
        """
        Send event to Thymio.
        """
<<<<<<< HEAD
        logger.info("Thymio send event %s", str(events))
=======
        logger.debug("Thymio send event %s", str(events))
>>>>>>> 1b024cdc
        if self.node:
            aw(self.node.lock())
            aw(self.node.send_events(events))

    def variables(self, assignments: dict) -> None:
        """
        Assign variables on Thymio.
        """
        for var, values in assignments.items():
<<<<<<< HEAD
            logger.info("Thymio set variable %s", str(var))
=======
            logger.debug("Thymio set variable %s", str(var))
>>>>>>> 1b024cdc
            if self.node:
                aw(self.node.lock())
                aw(self.node.set_variables(assignments))

    def aseba_program(self, program=None) -> str:
        """Aesl program."""
        default = "ucia-balayeur.aesl"
        try:
            resource = files("poppy.raspi_thymio.aesl").joinpath(program or default)
        except FileNotFoundError:
            resource = files("poppy.raspi_thymio.aesl").joinpath(default)

        with as_file(resource) as aesl, open(aesl, mode="r", encoding="UTF-8") as file:
            aseba_program = file.read()

        return aseba_program

    def list_aesl_programs(self) -> list[str]:
        """Aesl program."""
        try:
            resource = files("poppy.raspi_thymio.aesl")
            aesls = sorted(i.name for i in (resource / ".").glob("[a-zA-Z0-9]*.aesl"))
        except FileNotFoundError:
            aesls = []

        return aesls<|MERGE_RESOLUTION|>--- conflicted
+++ resolved
@@ -76,11 +76,7 @@
         """
         Send event to Thymio.
         """
-<<<<<<< HEAD
-        logger.info("Thymio send event %s", str(events))
-=======
         logger.debug("Thymio send event %s", str(events))
->>>>>>> 1b024cdc
         if self.node:
             aw(self.node.lock())
             aw(self.node.send_events(events))
@@ -90,11 +86,7 @@
         Assign variables on Thymio.
         """
         for var, values in assignments.items():
-<<<<<<< HEAD
-            logger.info("Thymio set variable %s", str(var))
-=======
             logger.debug("Thymio set variable %s", str(var))
->>>>>>> 1b024cdc
             if self.node:
                 aw(self.node.lock())
                 aw(self.node.set_variables(assignments))
