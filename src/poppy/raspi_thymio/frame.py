--- conflicted
+++ resolved
@@ -82,11 +82,7 @@
 
         with open(self.out_dir / "raw.jpeg", "wb") as f:
             self.color.save(f)
-<<<<<<< HEAD
-            logger.info("Frame: wrote raw frame %s", f.name)
-=======
             logger.debug("Frame: wrote raw frame %s", f.name)
->>>>>>> 1b024cdc
 
         # Invalidate cached properties
         try:
@@ -184,11 +180,7 @@
 
         with open(self.out_dir / "frame.jpeg", "wb") as f:
             self.color.save(f)
-<<<<<<< HEAD
-            logger.info("Frame: wrote frame %s", f.name)
-=======
             logger.debug("Frame: wrote frame %s", f.name)
->>>>>>> 1b024cdc
 
     @classmethod
     def camera(cls):
